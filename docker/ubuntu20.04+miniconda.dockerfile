--- conflicted
+++ resolved
@@ -2,7 +2,6 @@
 WORKDIR /
 ENV TZ=Europe/Zurich
 RUN ln -snf /usr/share/zoneinfo/$TZ /etc/localtime && echo $TZ >/etc/timezone
-<<<<<<< HEAD
 RUN apt-get update && \
     apt-get -y install git curl wget make nano ffmpeg libsm6 libxext6 unzip && \
     wget https://repo.anaconda.com/miniconda/Miniconda3-latest-Linux-x86_64.sh && \
@@ -11,9 +10,6 @@
     rm -rf /root/Miniconda3-latest-Linux-x86_64.sh && \
     /miniconda3/bin/conda init bash && \
     chmod -R 777 /miniconda3
-=======
-RUN apt-get update && apt-get -y install git curl wget make nano ffmpeg libsm6 libxext6 && wget https://repo.anaconda.com/miniconda/Miniconda3-latest-Linux-x86_64.sh && chmod +x /Miniconda3-latest-Linux-x86_64.sh && /Miniconda3-latest-Linux-x86_64.sh -b -p /miniconda3 && rm -rf /Miniconda3-latest-Linux-x86_64.sh && /miniconda3/bin/conda init bash
->>>>>>> 3aa7fc44
 RUN export PATH="/miniconda3/bin:$PATH" && conda config --set auto_activate_base false
 COPY ./.git /LabelMaker/.git
 COPY ./.gitmodules /LabelMaker/.gitmodules
@@ -23,7 +19,6 @@
 COPY ./scripts /LabelMaker/scripts
 COPY ./setup.py /LabelMaker/setup.py
 WORKDIR /LabelMaker
-<<<<<<< HEAD
 RUN export PATH="/miniconda3/bin:$PATH" && \
     bash env_v2/install_labelmaker_env.sh 3.9 11.3 1.12.0 9.5.0 && \
     rm -rf /root/.cache/* && \
@@ -31,8 +26,4 @@
 RUN export PATH="/miniconda3/bin:$PATH" && \
     bash env_v2/install_sdfstudio_env.sh 3.10 11.3 && \
     rm -rf /root/.cache/* && \
-    chmod -R 777 /miniconda3/envs/sdfstudio
-=======
-RUN export PATH="/miniconda3/bin:$PATH" && bash env_v2/install_labelmaker_env.sh 3.9 11.3 1.12.0 9.5.0 && rm -rf /root/.cache/*
-RUN export PATH="/miniconda3/bin:$PATH" && bash env_v2/install_sdfstudio_env.sh 3.10 11.3 && rm -rf /root/.cache/*
->>>>>>> 3aa7fc44
+    chmod -R 777 /miniconda3/envs/sdfstudio